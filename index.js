--- conflicted
+++ resolved
@@ -108,22 +108,6 @@
     return type;
   }
 
-<<<<<<< HEAD
-  function deepDiff(lhs, rhs, changes, prefilter, path, key, stack, orderIndependent) {
-    path = path || [];
-    var currentPath = path.slice(0);
-    if (typeof key !== 'undefined') {
-      if (prefilter) {
-        if (typeof(prefilter) === 'function' && prefilter(currentPath, key)) { return; }
-        else if (typeof(prefilter) === 'object') {
-          if (prefilter.prefilter && prefilter.prefilter(currentPath, key)) { return; }
-          if (prefilter.normalize) {
-            var alt = prefilter.normalize(currentPath, key, lhs, rhs);
-            if (alt) {
-              lhs = alt[0];
-              rhs = alt[1];
-            }
-=======
   if (subject === Math) {
     return 'math';
   } else if (subject === null) {
@@ -138,7 +122,7 @@
   return 'object';
 }
 
-function deepDiff(lhs, rhs, changes, prefilter, path, key, stack) {
+function deepDiff(lhs, rhs, changes, prefilter, path, key, stack, orderIndependent) {
   path = path || [];
   var currentPath = path.slice(0);
   if (typeof key !== 'undefined') {
@@ -151,7 +135,6 @@
           if (alt) {
             lhs = alt[0];
             rhs = alt[1];
->>>>>>> f6f2e2a4
           }
         }
       }
@@ -165,26 +148,26 @@
     rhs = rhs.toString();
   }
 
-<<<<<<< HEAD
     var ltype = typeof lhs;
     var rtype = typeof rhs;
-    if (ltype === 'undefined') {
-      if (rtype !== 'undefined') {
+    var ldefined =ltype !== 'undefined'|| stack && stack[stack.length - 1].lhs.hasOwnProperty(key) ;
+      var rdefined =rtype !== 'undefined'|| stack && stack[stack.length - 1].rhs.hasOwnProperty(key);
+
+  if (!ldefined && rdefined) {
         changes(new DiffNew(currentPath, rhs));
       }
-    } else if (rtype === 'undefined') {
+     else if (!rdefined && ldefined) {
       changes(new DiffDeleted(currentPath, lhs));
     } else if (realTypeOf(lhs) !== realTypeOf(rhs)) {
       changes(new DiffEdit(currentPath, lhs, rhs));
-    } else if (Object.prototype.toString.call(lhs) === '[object Date]' && Object.prototype.toString.call(rhs) === '[object Date]' && ((lhs - rhs) !== 0)) {
+    } else if (realTypeOf(lhs) === 'date' && (lhs - rhs) !== 0) {
       changes(new DiffEdit(currentPath, lhs, rhs));
     } else if (ltype === 'object' && lhs !== null && rhs !== null) {
       stack = stack || [];
-      if (stack.indexOf(lhs) < 0) {
-        stack.push(lhs);
+      if (!stack.filter(function (x) { return x.lhs=== lhs }).length) {
+        stack.push({lhs: lhs, rhs: rhs });
         if (Array.isArray(lhs)) {
-
-          // If order doesn't matter, we need to sort our arrays
+  // If order doesn't matter, we need to sort our arrays
           if (orderIndependent) {
             lhs.sort(function(a, b) {
               return getOrderIndependentHash(a) - getOrderIndependentHash(b);
@@ -193,9 +176,7 @@
             rhs.sort(function(a, b) {
               return getOrderIndependentHash(a) - getOrderIndependentHash(b);
             });
-          }
-
-          var i, len = lhs.length;
+          }        var i, len = lhs.length;
           for (i = 0; i < lhs.length; i++) {
             if (i >= rhs.length) {
               changes(new DiffArray(currentPath, i, new DiffDeleted(undefined, lhs[i])));
@@ -221,55 +202,9 @@
           pkeys.forEach(function(k) {
             deepDiff(undefined, rhs[k], changes, prefilter, currentPath, k, stack, orderIndependent);
           });
-=======
-  var ltype = typeof lhs;
-  var rtype = typeof rhs;
-
-  var ldefined = ltype !== 'undefined' || stack && stack[stack.length - 1].lhs.hasOwnProperty(key);
-  var rdefined = rtype !== 'undefined' || stack && stack[stack.length - 1].rhs.hasOwnProperty(key);
-
-  if (!ldefined && rdefined) {
-    changes(new DiffNew(currentPath, rhs));
-  } else if (!rdefined && ldefined) {
-    changes(new DiffDeleted(currentPath, lhs));
-  } else if (realTypeOf(lhs) !== realTypeOf(rhs)) {
-    changes(new DiffEdit(currentPath, lhs, rhs));
-  } else if (realTypeOf(lhs) === 'date' && (lhs - rhs) !== 0) {
-    changes(new DiffEdit(currentPath, lhs, rhs));
-  } else if (ltype === 'object' && lhs !== null && rhs !== null) {
-    stack = stack || [];
-    if (!stack.filter(function (x) { return x.lhs === lhs }).length) {
-      stack.push({ lhs: lhs, rhs: rhs });
-      if (Array.isArray(lhs)) {
-        var i, len = lhs.length;
-        for (i = 0; i < lhs.length; i++) {
-          if (i >= rhs.length) {
-            changes(new DiffArray(currentPath, i, new DiffDeleted(undefined, lhs[i])));
-          } else {
-            deepDiff(lhs[i], rhs[i], changes, prefilter, currentPath, i, stack);
-          }
->>>>>>> f6f2e2a4
-        }
-        while (i < rhs.length) {
-          changes(new DiffArray(currentPath, i, new DiffNew(undefined, rhs[i++])));
-        }
-      } else {
-        var akeys = Object.keys(lhs);
-        var pkeys = Object.keys(rhs);
-        akeys.forEach(function(k, i) {
-          var other = pkeys.indexOf(k);
-          if (other >= 0) {
-            deepDiff(lhs[k], rhs[k], changes, prefilter, currentPath, k, stack);
-            pkeys = arrayRemove(pkeys, other);
-          } else {
-            deepDiff(lhs[k], undefined, changes, prefilter, currentPath, k, stack);
-          }
-        });
-        pkeys.forEach(function(k) {
-          deepDiff(undefined, rhs[k], changes, prefilter, currentPath, k, stack);
-        });
-      }
-      stack.length = stack.length - 1;
+        }
+        stack.length = stack.length - 1;
+
     } else if (lhs !== rhs) {
       // lhs is contains a cycle at this element and it differs from rhs
       changes(new DiffEdit(currentPath, lhs, rhs));
@@ -281,12 +216,9 @@
   }
 }
 
-<<<<<<< HEAD
   function orderIndependentDeepDiff(lhs, rhs, changes, prefilter, path, key, stack) {
     return deepDiff(lhs, rhs, changes, prefilter, path, key, stack, true);
-  }
-
-  function accumulateDiff(lhs, rhs, prefilter, accum) {
+  }function accumulateDiff(lhs, rhs, prefilter, accum) {
     accum = accum || [];
     deepDiff(lhs, rhs,
       function(diff) {
@@ -353,9 +285,7 @@
     }
 
     return hash;
-  }
-
-  function applyArrayChange(arr, index, change) {
+  }function applyArrayChange(arr, index, change) {
     if (change.path && change.path.length) {
       var it = arr[index],
           i, u = change.path.length - 1;
@@ -386,55 +316,10 @@
         case 'N':
           arr[index] = change.rhs;
           break;
-=======
-function accumulateDiff(lhs, rhs, prefilter, accum) {
-  accum = accum || [];
-  deepDiff(lhs, rhs,
-    function(diff) {
-      if (diff) {
-        accum.push(diff);
->>>>>>> f6f2e2a4
-      }
-    },
-    prefilter);
-  return (accum.length) ? accum : undefined;
-}
-
-function applyArrayChange(arr, index, change) {
-  if (change.path && change.path.length) {
-    var it = arr[index],
-        i, u = change.path.length - 1;
-    for (i = 0; i < u; i++) {
-      it = it[change.path[i]];
-    }
-    switch (change.kind) {
-      case 'A':
-        applyArrayChange(it[change.path[i]], change.index, change.item);
-        break;
-      case 'D':
-        delete it[change.path[i]];
-        break;
-      case 'E':
-      case 'N':
-        it[change.path[i]] = change.rhs;
-        break;
-    }
-  } else {
-    switch (change.kind) {
-      case 'A':
-        applyArrayChange(arr[index], change.index, change.item);
-        break;
-      case 'D':
-        arr = arrayRemove(arr, index);
-        break;
-      case 'E':
-      case 'N':
-        arr[index] = change.rhs;
-        break;
-    }
-  }
-  return arr;
-}
+      }
+    }
+    return arr;
+  }
 
 function applyChange(target, source, change) {
   if (target && source && change && change.kind) {
@@ -550,7 +435,6 @@
 
 Object.defineProperties(accumulateDiff, {
 
-<<<<<<< HEAD
     diff: {
       value: accumulateDiff,
       enumerable: true
@@ -558,10 +442,8 @@
     orderIndependentDiff: {
       value: accumulateOrderIndependentDiff,
       enumerable: true
-    },
-    observableDiff: {
-      value: deepDiff,
-      enumerable: true
+    },observableDiff: {
+      value: deepDiff,enumerable: true
     },
     orderIndependentObservableDiff: {
       value:orderIndependentDeepDiff,
@@ -588,47 +470,20 @@
         return 'undefined' !== typeof conflict;
       },
       enumerable: true
-=======
-  diff: {
-    value: accumulateDiff,
-    enumerable: true
-  },
-  observableDiff: {
-    value: deepDiff,
-    enumerable: true
-  },
-  applyDiff: {
-    value: applyDiff,
-    enumerable: true
-  },
-  applyChange: {
-    value: applyChange,
-    enumerable: true
-  },
-  revertChange: {
-    value: revertChange,
-    enumerable: true
-  },
-  isConflict: {
-    value: function() {
-      return 'undefined' !== typeof conflict;
-    },
-    enumerable: true
-  },
-  noConflict: {
-    value: function() {
-      if (conflictResolution) {
-        conflictResolution.forEach(function(it) {
-          it();
-        });
-        conflictResolution = null;
-      }
-      return accumulateDiff;
->>>>>>> f6f2e2a4
-    },
-    enumerable: true
-  }
-});
+    },
+    noConflict: {
+      value: function() {
+        if (conflictResolution) {
+          conflictResolution.forEach(function(it) {
+            it();
+          });
+          conflictResolution = null;
+        }
+        return accumulateDiff;
+      },
+      enumerable: true
+    }
+  });
 
 return accumulateDiff;
 
