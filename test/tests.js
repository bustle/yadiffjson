--- conflicted
+++ resolved
@@ -532,7 +532,80 @@
         });
     });
 
-<<<<<<< HEAD
+    describe('subject.toString is not a function', function() {
+        var lhs = {
+          left: 'yes',
+          right: 'no',
+        };
+        var rhs = {
+          left: {
+            toString: true,
+          },
+          right: 'no',
+        };
+
+        it('should not throw a TypeError', function() {
+            var diff = deep.diff(lhs, rhs);
+
+            expect(diff.length).to.be(1);
+        });
+    });
+
+    describe('regression test for issue #83', function() {
+        var lhs = {
+          date: null
+        };
+        var rhs = {
+          date: null
+        };
+
+        it('should not detect a difference', function() {
+            expect(deep.diff(lhs, rhs)).to.be(undefined);
+        });
+    });
+
+    describe('regression test for issue #70', function() {
+
+        it('should detect a difference with undefined property on lhs', function() {
+            var diff = deep.diff({foo: undefined }, {});
+
+            expect(diff.length).to.be(1);
+
+            expect(diff[0].kind).to.be('D');
+            expect(diff[0].path).to.be.an('array');
+            expect(diff[0].path).to.have.length(1);
+            expect(diff[0].path[0]).to.be('foo');
+            expect(diff[0].lhs).to.be(undefined);
+
+        });
+
+        it('should detect a difference with undefined property on rhs', function() {
+            var diff = deep.diff({}, { foo: undefined });
+
+            expect(diff.length).to.be(1);
+
+            expect(diff[0].kind).to.be('N');
+            expect(diff[0].path).to.be.an('array');
+            expect(diff[0].path).to.have.length(1);
+            expect(diff[0].path[0]).to.be('foo');
+            expect(diff[0].rhs).to.be(undefined);
+
+        });
+    });
+
+    describe('regression test for issue #98', function() {
+        var lhs = {foo: undefined };
+        var rhs = {foo: undefined };
+
+        it('should not detect a difference with two undefined property values', function() {
+            var diff = deep.diff(lhs, rhs);
+
+            expect(diff).to.be(undefined);
+
+        });
+    });
+
+
     describe('Order independent hash testing', function() {
         function sameHash(a, b) {
             expect(deep.orderIndepHash(a)).to.equal(deep.orderIndepHash(b));
@@ -702,85 +775,9 @@
 
             var diff = deep.orderIndependentDiff(lhs, rhs);
             expect(diff.length).to.be.ok();
-        })
-
-
-    });
-
-=======
-    describe('subject.toString is not a function', function() {
-        var lhs = {
-          left: 'yes',
-          right: 'no',
-        };
-        var rhs = {
-          left: {
-            toString: true,
-          },
-          right: 'no',
-        };
-
-        it('should not throw a TypeError', function() {
-            var diff = deep.diff(lhs, rhs);
-
-            expect(diff.length).to.be(1);
-        });
-    });
-
-    describe('regression test for issue #83', function() {
-        var lhs = {
-          date: null
-        };
-        var rhs = {
-          date: null
-        };
-
-        it('should not detect a difference', function() {
-            expect(deep.diff(lhs, rhs)).to.be(undefined);
-        });
-    });
-
-    describe('regression test for issue #70', function() {
-
-        it('should detect a difference with undefined property on lhs', function() {
-            var diff = deep.diff({foo: undefined }, {});
-
-            expect(diff.length).to.be(1);
-
-            expect(diff[0].kind).to.be('D');
-            expect(diff[0].path).to.be.an('array');
-            expect(diff[0].path).to.have.length(1);
-            expect(diff[0].path[0]).to.be('foo');
-            expect(diff[0].lhs).to.be(undefined);
-
-        });
-
-        it('should detect a difference with undefined property on rhs', function() {
-            var diff = deep.diff({}, { foo: undefined });
-
-            expect(diff.length).to.be(1);
-
-            expect(diff[0].kind).to.be('N');
-            expect(diff[0].path).to.be.an('array');
-            expect(diff[0].path).to.have.length(1);
-            expect(diff[0].path[0]).to.be('foo');
-            expect(diff[0].rhs).to.be(undefined);
-
-        });
-    });
-
-    describe('regression test for issue #98', function() {
-        var lhs = {foo: undefined };
-        var rhs = {foo: undefined };
-
-        it('should not detect a difference with two undefined property values', function() {
-            var diff = deep.diff(lhs, rhs);
-
-            expect(diff).to.be(undefined);
-
-        });
-    });
-
-
->>>>>>> f6f2e2a4
+        });
+
+
+    });
+
 });